--- conflicted
+++ resolved
@@ -56,17 +56,12 @@
 *.pot
 
 # Django stuff:
-<<<<<<< HEAD
-*.log
-local_settings.py
 
-db.sqlite3-journal
-=======
 # *.log
 # local_settings.py
 # db.sqlite3
 # db.sqlite3-journal
->>>>>>> aa41535f
+
 
 # Flask stuff:
 instance/
